--- conflicted
+++ resolved
@@ -18,22 +18,26 @@
 
 [dependencies]
 anyhow = "1"
+axum = "0.5.3"
 base64 = "0.13"
 candid = { version = "0.7", features = ["mute_warnings"] }
 clap = { version = "3", features = ["cargo", "derive"] }
 flate2 = "1.0.0"
+futures = "0.3.21"
 garcon = { version = "0.2", features = ["async"] }
 hex = "0.4"
 hyper = { version = "0.14", features = ["full"] }
+hyper-rustls = { version = "0.23", features = [ "webpki-roots" ] }
 hyper-tls = "0.5"
-hyper-rustls = { version = "0.23", features = [ "webpki-roots" ] }
 ic-agent = { version = "0.15" }
 ic-utils = { version = "0.15", features = ["raw"] }
 lazy-regex = "2"
+opentelemetry = "0.17.0"
+opentelemetry-prometheus = "0.10.0"
+prometheus = "0.13.0"
 reqwest = { version = "0.11", features = ["rustls-tls-webpki-roots"] }
 rustls = "0.20"
 rustls-pemfile = "1"
-tokio = { version = "1", features = ["full"] }
 serde = "1"
 serde_cbor = "0.11"
 serde_json = "1"
@@ -41,16 +45,9 @@
 slog = { version = "2", features = ["max_level_trace"] }
 slog-async = "2"
 slog-term = "2"
+tokio = { version = "1", features = ["full"] }
 url = "2"
-<<<<<<< HEAD
 webpki-roots = "0.22"
-=======
-axum = "0.5.3"
-opentelemetry-prometheus = "0.10.0"
-opentelemetry = "0.17.0"
-prometheus = "0.13.0"
-futures = "0.3.21"
->>>>>>> a8721916
 
 [features]
 skip_body_verification = []