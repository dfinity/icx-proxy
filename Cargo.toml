--- conflicted
+++ resolved
@@ -21,22 +21,13 @@
 base64 = "0.13"
 candid = { version = "0.7", features = ["mute_warnings"] }
 clap = { version = "3", features = ["cargo", "derive"] }
-<<<<<<< HEAD
 flate2 = "1.0.0"
-garcon = { version = "0.2.3", features = ["async"] }
-hex = "0.4.3"
-hyper = { version = "0.14.13", features = ["full"] }
-hyper-tls = "0.5.0"
-ic-agent = "0.12"
-ic-utils = "0.12"
-=======
 garcon = { version = "0.2", features = ["async"] }
 hex = "0.4"
 hyper = { version = "0.14", features = ["full"] }
 hyper-tls = "0.5"
 ic-agent = "0.13"
 ic-utils = "0.13"
->>>>>>> 9c4f4e6b
 lazy-regex = "2"
 tokio = { version = "1", features = ["full"] }
 serde = "1"
