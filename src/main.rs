--- conflicted
+++ resolved
@@ -190,11 +190,8 @@
 struct HeadersData {
     certificate: Option<Result<Vec<u8>, ()>>,
     tree: Option<Result<Vec<u8>, ()>>,
-<<<<<<< HEAD
     chunk_tree: Option<Vec<u8>>,
     chunk_index: String,
-=======
->>>>>>> 01f1c6ae
     encoding: Option<String>,
 }
 
@@ -202,11 +199,8 @@
     let mut headers_data = HeadersData {
         certificate: None,
         tree: None,
-<<<<<<< HEAD
         chunk_tree: None,
         chunk_index: String::from("0"),
-=======
->>>>>>> 01f1c6ae
         encoding: None,
     };
 
@@ -215,13 +209,10 @@
             for field in value.split(',') {
                 if let Some((_, name, b64_value)) = regex_captures!("^(.*)=:(.*):$", field.trim()) {
                     slog::trace!(logger, ">> certificate {}: {}", name, b64_value);
-<<<<<<< HEAD
                     if name == "chunk_index" {
                         headers_data.chunk_index = b64_value.to_string();
                         continue;
                     }
-=======
->>>>>>> 01f1c6ae
                     let bytes = decode_hash_tree(name, Some(b64_value.to_string()), logger);
                     if name == "certificate" {
                         headers_data.certificate = Some(match (headers_data.certificate, bytes) {
@@ -261,7 +252,6 @@
                                 bytes
                             }
                         });
-<<<<<<< HEAD
                     } else if name == "chunk_tree" {
                         headers_data.chunk_tree = match (headers_data.chunk_tree, bytes) {
                             (None, bytes) => bytes.ok(),
@@ -277,8 +267,6 @@
                                 Some(chunk_tree)
                             }
                         };
-=======
->>>>>>> 01f1c6ae
                     }
                 }
             }
@@ -413,7 +401,6 @@
     } else {
         None
     };
-<<<<<<< HEAD
 
     // No need to stream when get 206 HTTP partial response
     let is_streaming =
@@ -434,9 +421,6 @@
             .unwrap());
     }
 
-=======
-    let is_streaming = http_response.streaming_strategy.is_some();
->>>>>>> 01f1c6ae
     let response = if is_streaming {
         let streaming_strategy = http_response.streaming_strategy.unwrap();
         let (mut sender, body) = body::Body::channel();
@@ -515,23 +499,6 @@
 
         builder.body(body)?
     } else {
-<<<<<<< HEAD
-=======
-        let body_valid = validate(
-            &headers_data,
-            &canister_id,
-            &agent,
-            &uri,
-            &http_response.body,
-            logger.clone(),
-        );
-        if body_valid.is_err() {
-            return Ok(Response::builder()
-                .status(StatusCode::INTERNAL_SERVER_ERROR)
-                .body(body_valid.unwrap_err().into())
-                .unwrap());
-        }
->>>>>>> 01f1c6ae
         builder.body(http_response.body.into())?
     };
 
@@ -663,79 +630,6 @@
     uri: &Uri,
     body_sha: &[u8; 32],
     logger: slog::Logger,
-) -> Result<(), String> {
-    let body_sha = decode_body(response_body, headers_data.encoding.clone());
-    let body_valid = match (headers_data.certificate.clone(), headers_data.tree.clone()) {
-        (Some(Ok(certificate)), Some(Ok(tree))) => match validate_body(
-            Certificates { certificate, tree },
-            canister_id,
-            agent,
-            uri,
-            &body_sha,
-            logger.clone(),
-        ) {
-            Ok(valid) => {
-                if valid {
-                    Ok(())
-                } else {
-                    Err("Body does not pass verification".to_string())
-                }
-            }
-            Err(e) => Err(format!("Certificate validation failed: {}", e)),
-        },
-        (Some(_), _) | (_, Some(_)) => Err("Body does not pass verification".to_string()),
-        // Canisters don't have to provide certified variables
-        (None, None) => Ok(()),
-    };
-
-    if body_valid.is_err() && !cfg!(feature = "skip_body_verification") {
-        return body_valid;
-    }
-
-    Ok(())
-}
-
-fn decode_body(body: &[u8], encoding: Option<String>) -> [u8; 32] {
-    let mut sha256 = Sha256::new();
-    match encoding {
-        Some(enc) => match enc.as_str() {
-            "gzip" => {
-                let decoded: &mut Vec<u8> = &mut vec![];
-                let decoder = GzDecoder::new(body);
-                decoder
-                    .take(MAX_BYTES_SIZE_TO_DECOMPRESS)
-                    .read_to_end(decoded)
-                    .unwrap();
-                sha256.update(decoded);
-            }
-            "deflate" => {
-                let decoded: &mut Vec<u8> = &mut vec![];
-                let decoder = DeflateDecoder::new(body);
-                decoder
-                    .take(MAX_BYTES_SIZE_TO_DECOMPRESS)
-                    .read_to_end(decoded)
-                    .unwrap();
-                sha256.update(decoded);
-            }
-            _ => sha256.update(body),
-        },
-        _ => sha256.update(body),
-    };
-    sha256.finalize().into()
-}
-
-struct Certificates {
-    certificate: Vec<u8>,
-    tree: Vec<u8>,
-}
-
-fn validate_body(
-    certificates: Certificates,
-    canister_id: &Principal,
-    agent: &Agent,
-    uri: &Uri,
-    body_sha: &[u8; 32],
-    logger: slog::Logger,
 ) -> anyhow::Result<bool> {
     let cert: Certificate =
         serde_cbor::from_slice(&certificates.certificate).map_err(AgentError::InvalidCborData)?;
@@ -792,7 +686,6 @@
         },
     };
 
-<<<<<<< HEAD
     if let Some(tree) = certificates.chunk_tree {
         let chunk_tree: HashTree =
             serde_cbor::from_slice(&tree).map_err(AgentError::InvalidCborData)?;
@@ -824,9 +717,6 @@
     } else {
         Ok(body_sha == tree_sha)
     }
-=======
-    Ok(body_sha == tree_sha)
->>>>>>> 01f1c6ae
 }
 
 fn is_hop_header(name: &str) -> bool {
