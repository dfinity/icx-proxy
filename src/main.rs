use axum::{handler::Handler, routing::get, Extension, Router};
use clap::{crate_authors, crate_version, Parser};
use flate2::read::{DeflateDecoder, GzDecoder};
<<<<<<< HEAD
use futures::StreamExt;
use hyper::{
    body,
    http::uri::Parts,
=======
use futures::{future::OptionFuture, try_join, FutureExt};
use http_body::{LengthLimitError, Limited};
use hyper::{
    body,
    body::Bytes,
    http::{header::CONTENT_TYPE, uri::Parts},
>>>>>>> 0cd1a22f
    service::{make_service_fn, service_fn},
    Body, Client, Request, Response, Server, StatusCode, Uri,
};
use ic_agent::{
    agent::http_transport::{reqwest, ReqwestHttpReplicaV2Transport},
    agent_error::HttpErrorPayload,
    export::Principal,
    ic_types::{hash_tree::LookupResult, HashTree},
    lookup_value, Agent, AgentError, Certificate,
};
use ic_utils::{
    call::AsyncCall,
    call::SyncCall,
    interfaces::http_request::{
        HeaderField, HttpRequestCanister, HttpRequestStreamingCallbackAny, HttpResponse,
        StreamingCallbackHttpResponse, StreamingStrategy, Token,
    },
};
use lazy_regex::regex_captures;
use opentelemetry::{sdk::Resource, KeyValue};
use opentelemetry_prometheus::PrometheusExporter;
use prometheus::{Encoder, TextEncoder};
use sha2::{Digest, Sha256};
use slog::Drain;
use std::{
    convert::Infallible,
    error::Error,
    fs::File,
    io::{Cursor, Read},
    net::{IpAddr, SocketAddr},
    path::PathBuf,
    str::FromStr,
    sync::{
        atomic::{AtomicUsize, Ordering},
        Arc, Mutex,
    },
};

mod canister_id;
mod config;
mod logging;

use crate::config::dns_canister_config::DnsCanisterConfig;

type HttpResponseAny = HttpResponse<Token, HttpRequestStreamingCallbackAny>;

// Limit the total number of calls to an HTTP Request loop to 1000 for now.
const MAX_HTTP_REQUEST_STREAM_CALLBACK_CALL_COUNT: usize = 1000;

// Limit the number of Stream Callbacks buffered
const STREAM_CALLBACK_BUFFFER: usize = 3;

// The maximum length of a body we should log as tracing.
const MAX_LOG_BODY_SIZE: usize = 100;
const MAX_LOG_CERT_NAME_SIZE: usize = 100;
const MAX_LOG_CERT_B64_SIZE: usize = 2000;

// The limit of a buffer we should decompress ~10mb.
const MAX_CHUNK_SIZE_TO_DECOMPRESS: usize = 1024;
const MAX_CHUNKS_TO_DECOMPRESS: u64 = 10_240;

const KB: usize = 1024;
const MB: usize = 1024 * KB;

const REQUEST_BODY_SIZE_LIMIT: usize = 10 * MB;

/// Resolve overrides for [`reqwest::ClientBuilder::resolve()`]
/// `ic0.app=[::1]:9090`
pub(crate) struct OptResolve {
    domain: String,
    addr: SocketAddr,
}

impl FromStr for OptResolve {
    type Err = anyhow::Error;
    fn from_str(s: &str) -> Result<Self, anyhow::Error> {
        let (domain, addr) = s
            .split_once('=')
            .ok_or_else(|| anyhow::Error::msg("missing '='"))?;
        Ok(OptResolve {
            domain: domain.into(),
            addr: addr.parse()?,
        })
    }
}

#[derive(Parser)]
#[clap(
    version = crate_version!(),
    author = crate_authors!(),
    propagate_version = true,
)]
pub(crate) struct Opts {
    /// Verbose level. By default, INFO will be used. Add a single `-v` to upgrade to
    /// DEBUG, and another `-v` to upgrade to TRACE.
    #[clap(long, short('v'), parse(from_occurrences))]
    verbose: u64,

    /// Quiet level. The opposite of verbose. A single `-q` will drop the logging to
    /// WARN only, then another one to ERR, and finally another one for FATAL. Another
    /// `-q` will silence ALL logs.
    #[clap(long, short('q'), parse(from_occurrences))]
    quiet: u64,

    /// Mode to use the logging. "stderr" will output logs in STDERR, "file" will output
    /// logs in a file, and "tee" will do both.
    #[clap(long("log"), default_value("stderr"), possible_values(&["stderr", "tee", "file"]))]
    logmode: String,

    /// File to output the log to, when using logmode=tee or logmode=file.
    #[clap(long)]
    logfile: Option<PathBuf>,

    /// The address to bind to.
    #[clap(long, default_value = "127.0.0.1:3000")]
    address: SocketAddr,

    /// A replica to use as backend. Locally, this should be a local instance or the
    /// boundary node. Multiple replicas can be passed and they'll be used round-robin.
    #[clap(long, default_value = "http://localhost:8000/")]
    replica: Vec<String>,

    /// Override DNS resolution for specific replica domains to particular IP addresses.
    /// Examples: ic0.app=[::1]:9090
    #[clap(long, value_name("DOMAIN=IP_PORT"))]
    replica_resolve: Vec<OptResolve>,

    /// An address to forward any requests from /_/
    #[clap(long)]
    proxy: Option<String>,

    /// Whether or not this is run in a debug context (e.g. errors returned in responses
    /// should show full stack and error details).
    #[clap(long)]
    debug: bool,

    /// Whether or not to fetch the root key from the replica back end. Do not use this when
    /// talking to the Internet Computer blockchain mainnet as it is unsecure.
    #[clap(long)]
    fetch_root_key: bool,

    /// The list of custom root HTTPS certificates to use to talk to the replica. This can be used
    /// to connect to an IC that has a self-signed certificate, for example. Do not use this when
    /// talking to the Internet Computer blockchain mainnet as it is unsecure.
    #[clap(long)]
    ssl_root_certificate: Vec<PathBuf>,

    /// Allows HTTPS connection to replicas with invalid HTTPS certificates. This can be used to
    /// connect to an IC that has a self-signed certificate, for example. Do not use this when
    /// talking to the Internet Computer blockchain mainnet as it is *VERY* unsecure.
    #[clap(long)]
    danger_accept_invalid_ssl: bool,

    /// A map of domain names to canister IDs.
    /// Format: domain.name:canister-id
    #[clap(long)]
    dns_alias: Vec<String>,

    /// A list of domain name suffixes.  If found, the next (to the left) subdomain
    /// is used as the Principal, if it parses as a Principal.
    #[clap(long, default_value = "localhost")]
    dns_suffix: Vec<String>,

    /// Whether or not to ignore `canisterId=` when locating the canister.
    #[clap(long)]
    ignore_url_canister_param: bool,

    /// Address to expose Prometheus metrics on
    /// Examples: 127.0.0.1:9090, [::1]:9090
    #[clap(long)]
    metrics_addr: Option<SocketAddr>,
}

fn decode_hash_tree(
    name: &str,
    value: Option<String>,
    logger: &slog::Logger,
) -> Result<Vec<u8>, ()> {
    match value {
        Some(tree) => base64::decode(tree).map_err(|e| {
            slog::warn!(logger, "Unable to decode {} from base64: {}", name, e);
        }),
        _ => Err(()),
    }
}

struct HeadersData {
    certificate: Option<Result<Vec<u8>, ()>>,
    tree: Option<Result<Vec<u8>, ()>>,
    encoding: Option<String>,
}

fn extract_headers_data(headers: &[HeaderField], logger: &slog::Logger) -> HeadersData {
    let mut headers_data = HeadersData {
        certificate: None,
        tree: None,
        encoding: None,
    };

    for HeaderField(name, value) in headers {
        if name.eq_ignore_ascii_case("IC-CERTIFICATE") {
            for field in value.split(',') {
                if let Some((_, name, b64_value)) = regex_captures!("^(.*)=:(.*):$", field.trim()) {
                    slog::trace!(
                        logger,
                        ">> certificate {:.l1$}: {:.l2$}",
                        name,
                        b64_value,
                        l1 = MAX_LOG_CERT_NAME_SIZE,
                        l2 = MAX_LOG_CERT_B64_SIZE
                    );
                    let bytes = decode_hash_tree(name, Some(b64_value.to_string()), logger);
                    if name == "certificate" {
                        headers_data.certificate = Some(match (headers_data.certificate, bytes) {
                            (None, bytes) => bytes,
                            (Some(Ok(certificate)), Ok(bytes)) => {
                                slog::warn!(logger, "duplicate certificate field: {:?}", bytes);
                                Ok(certificate)
                            }
                            (Some(Ok(certificate)), Err(_)) => {
                                slog::warn!(
                                    logger,
                                    "duplicate certificate field (failed to decode)"
                                );
                                Ok(certificate)
                            }
                            (Some(Err(_)), bytes) => {
                                slog::warn!(
                                    logger,
                                    "duplicate certificate field (failed to decode)"
                                );
                                bytes
                            }
                        });
                    } else if name == "tree" {
                        headers_data.tree = Some(match (headers_data.tree, bytes) {
                            (None, bytes) => bytes,
                            (Some(Ok(tree)), Ok(bytes)) => {
                                slog::warn!(logger, "duplicate tree field: {:?}", bytes);
                                Ok(tree)
                            }
                            (Some(Ok(tree)), Err(_)) => {
                                slog::warn!(logger, "duplicate tree field (failed to decode)");
                                Ok(tree)
                            }
                            (Some(Err(_)), bytes) => {
                                slog::warn!(logger, "duplicate tree field (failed to decode)");
                                bytes
                            }
                        });
                    }
                }
            }
        } else if name.eq_ignore_ascii_case("CONTENT-ENCODING") {
            let enc = value.trim().to_string();
            headers_data.encoding = Some(enc);
        }
    }

    headers_data
}

async fn forward_request(
    request: Request<Body>,
    agent: Arc<Agent>,
    resolver: &dyn canister_id::Resolver<Body>,
    logger: slog::Logger,
) -> Result<Response<Body>, Box<dyn Error>> {
    let canister_id = match resolver.resolve(&request) {
        None => {
            return Ok(Response::builder()
                .status(StatusCode::BAD_REQUEST)
                .body("Could not find a canister id to forward to.".into())
                .unwrap())
        }
        Some(x) => x,
    };

    slog::trace!(
        logger,
        "<< {} {} {:?}",
        request.method(),
        request.uri(),
        &request.version()
    );

    let (parts, body) = request.into_parts();
    let method = parts.method;
    let uri = parts.uri.to_string();
    let headers = parts
        .headers
        .iter()
        .filter_map(|(name, value)| {
            Some(HeaderField(
                name.as_str().into(),
                value.to_str().ok()?.into(),
            ))
        })
        .inspect(|HeaderField(name, value)| {
            slog::trace!(logger, "<< {}: {}", name, value);
        })
        .collect::<Vec<_>>();

    // Limit request body size
    let body = Limited::new(body, REQUEST_BODY_SIZE_LIMIT);
    let entire_body = match hyper::body::to_bytes(body).await {
        Ok(data) => data,
        Err(err) => {
            if err.downcast_ref::<LengthLimitError>().is_some() {
                return Ok(Response::builder()
                    .status(StatusCode::PAYLOAD_TOO_LARGE)
                    .body(Body::from("Request size exceeds limit"))?);
            }
            return Err(err);
        }
    }
    .to_vec();

    slog::trace!(logger, "<<");
    if logger.is_trace_enabled() {
        let body = String::from_utf8_lossy(
            &entire_body[0..usize::min(entire_body.len(), MAX_LOG_BODY_SIZE)],
        );
        slog::trace!(
            logger,
            "<< \"{}\"{}",
            &body.escape_default(),
            if body.len() > MAX_LOG_BODY_SIZE {
                format!("... {} bytes total", body.len())
            } else {
                String::new()
            }
        );
    }

    let canister = HttpRequestCanister::create(agent.as_ref(), canister_id);
    let query_result = canister
        .http_request_custom(
            method.as_str(),
            uri.as_str(),
            headers.iter().cloned(),
            &entire_body,
        )
        .call()
        .await;

    fn handle_result(
        result: Result<(HttpResponseAny,), AgentError>,
    ) -> Result<HttpResponseAny, Result<Response<Body>, Box<dyn Error>>> {
        // If the result is a Replica error, returns the 500 code and message. There is no information
        // leak here because a user could use `dfx` to get the same reply.
        match result {
            Ok((http_response,)) => Ok(http_response),
            Err(AgentError::ReplicaError {
                reject_code,
                reject_message,
            }) => Err(Ok(Response::builder()
                .status(StatusCode::INTERNAL_SERVER_ERROR)
                .body(format!(r#"Replica Error ({}): "{}""#, reject_code, reject_message).into())
                .unwrap())),
            Err(AgentError::HttpError(HttpErrorPayload {
                status: 451,
                content_type,
                content,
            })) => Err(Ok(content_type
                .into_iter()
                .fold(Response::builder(), |r, c| r.header(CONTENT_TYPE, c))
                .status(451)
                .body(content.into())
                .unwrap())),
            Err(e) => Err(Err(e.into())),
        }
    }

    let http_response = match handle_result(query_result) {
        Ok(http_response) => http_response,
        Err(response_or_error) => return response_or_error,
    };

    let http_response = if http_response.upgrade == Some(true) {
        let waiter = garcon::Delay::builder()
            .throttle(std::time::Duration::from_millis(500))
            .timeout(std::time::Duration::from_secs(15))
            .build();
        let update_result = canister
            .http_request_update_custom(
                method.as_str(),
                uri.as_str(),
                headers.iter().cloned(),
                &entire_body,
            )
            .call_and_wait(waiter)
            .await;
        let http_response = match handle_result(update_result) {
            Ok(http_response) => http_response,
            Err(response_or_error) => return response_or_error,
        };
        http_response
    } else {
        http_response
    };

    let mut builder = Response::builder().status(StatusCode::from_u16(http_response.status_code)?);
    for HeaderField(name, value) in &http_response.headers {
        builder = builder.header(name.as_ref(), value.as_ref());
    }

    let headers_data = extract_headers_data(&http_response.headers, &logger);
    let body = if logger.is_trace_enabled() {
        Some(http_response.body.clone())
    } else {
        None
    };
    let is_streaming = http_response.streaming_strategy.is_some();
    let response = if let Some(streaming_strategy) = http_response.streaming_strategy {
        let agent = agent.clone();
        let logger = logger.clone();
        let body = http_response.body;
        let body = futures::stream::once(async move { Ok(body) });
        let body = match streaming_strategy {
            StreamingStrategy::Callback(callback) => body::Body::wrap_stream(
                body.chain(futures::stream::try_unfold(
                    (logger, agent, callback.callback.0, Some(callback.token)),
                    move |(logger, agent, callback, callback_token)| async move {
                        let callback_token = if let Some(callback_token) = callback_token {
                            callback_token
                        } else {
                            return Ok(None);
                        };
                        let canister = HttpRequestCanister::create(&agent, callback.principal);
                        match canister
                            .http_request_stream_callback(&callback.method, callback_token)
                            .call()
                            .await
                        {
                            Ok((StreamingCallbackHttpResponse { body, token },)) => {
                                Ok(Some((body, (logger, agent, callback, token))))
                            }
                            Err(e) => {
                                slog::warn!(logger, "Error happened during streaming: {}", e);
                                Err(e)
                            }
                        }
                    },
                ))
                .take(MAX_HTTP_REQUEST_STREAM_CALLBACK_CALL_COUNT)
                .map(|x| async move { x })
                .buffered(STREAM_CALLBACK_BUFFFER),
            ),
        };

        builder.body(body)?
    } else {
        let body_valid = validate(
            &headers_data,
            &canister_id,
            &agent,
            &parts.uri,
            &http_response.body,
            logger.clone(),
        );
        if body_valid.is_err() {
            return Ok(Response::builder()
                .status(StatusCode::INTERNAL_SERVER_ERROR)
                .body(body_valid.unwrap_err().into())
                .unwrap());
        }
        builder.body(http_response.body.into())?
    };

    if logger.is_trace_enabled() {
        slog::trace!(
            logger,
            ">> {:?} {} {}",
            &response.version(),
            response.status().as_u16(),
            response.status().to_string()
        );

        for (name, value) in response.headers() {
            let value = String::from_utf8_lossy(value.as_bytes());
            slog::trace!(logger, ">> {}: {}", name, value);
        }

        let body = body.unwrap_or_else(|| b"... streaming ...".to_vec());

        slog::trace!(logger, ">>");
        slog::trace!(
            logger,
            ">> \"{}\"{}",
            String::from_utf8_lossy(&body[..usize::min(MAX_LOG_BODY_SIZE, body.len())])
                .escape_default(),
            if is_streaming {
                "... streaming".to_string()
            } else if body.len() > MAX_LOG_BODY_SIZE {
                format!("... {} bytes total", body.len())
            } else {
                String::new()
            }
        );
    }

    Ok(response)
}

fn validate(
    headers_data: &HeadersData,
    canister_id: &Principal,
    agent: &Agent,
    uri: &Uri,
    response_body: &[u8],
    logger: slog::Logger,
) -> Result<(), String> {
    let body_sha = if let Some(body_sha) =
        decode_body_to_sha256(response_body, headers_data.encoding.clone())
    {
        body_sha
    } else {
        return Err("Body could not be decoded".into());
    };

    let body_valid = match (
        headers_data.certificate.as_ref(),
        headers_data.tree.as_ref(),
    ) {
        (Some(Ok(certificate)), Some(Ok(tree))) => match validate_body(
            Certificates { certificate, tree },
            canister_id,
            agent,
            uri,
            &body_sha,
            logger.clone(),
        ) {
            Ok(true) => Ok(()),
            Ok(false) => Err("Body does not pass verification".to_string()),
            Err(e) => Err(format!("Certificate validation failed: {}", e)),
        },
        (Some(_), _) | (_, Some(_)) => Err("Body does not pass verification".to_string()),

        // TODO: Remove this (FOLLOW-483)
        // Canisters don't have to provide certified variables
        // This should change in the future, grandfathering in current implementations
        (None, None) => Ok(()),
    };

    if body_valid.is_err() && !cfg!(feature = "skip_body_verification") {
        return body_valid;
    }

    Ok(())
}

fn decode_body_to_sha256(body: &[u8], encoding: Option<String>) -> Option<[u8; 32]> {
    let mut sha256 = Sha256::new();
    let mut decoded = [0u8; MAX_CHUNK_SIZE_TO_DECOMPRESS];
    match encoding.as_deref() {
        Some("gzip") => {
            let mut decoder = GzDecoder::new(body);
            for _ in 0..MAX_CHUNKS_TO_DECOMPRESS {
                let bytes = decoder.read(&mut decoded).ok()?;
                if bytes == 0 {
                    return Some(sha256.finalize().into());
                }
                sha256.update(&decoded[0..bytes]);
            }
            if decoder.bytes().next().is_some() {
                return None;
            }
        }
        Some("deflate") => {
            let mut decoder = DeflateDecoder::new(body);
            for _ in 0..MAX_CHUNKS_TO_DECOMPRESS {
                let bytes = decoder.read(&mut decoded).ok()?;
                if bytes == 0 {
                    return Some(sha256.finalize().into());
                }
                sha256.update(&decoded[0..bytes]);
            }
            if decoder.bytes().next().is_some() {
                return None;
            }
        }
        _ => sha256.update(body),
    };
    Some(sha256.finalize().into())
}

struct Certificates<'a> {
    certificate: &'a Vec<u8>,
    tree: &'a Vec<u8>,
}

fn validate_body(
    certificates: Certificates,
    canister_id: &Principal,
    agent: &Agent,
    uri: &Uri,
    body_sha: &[u8; 32],
    logger: slog::Logger,
) -> anyhow::Result<bool> {
    let cert: Certificate =
        serde_cbor::from_slice(certificates.certificate).map_err(AgentError::InvalidCborData)?;
    let tree: HashTree =
        serde_cbor::from_slice(certificates.tree).map_err(AgentError::InvalidCborData)?;

    if let Err(e) = agent.verify(&cert, *canister_id, false) {
        slog::trace!(logger, ">> certificate failed verification: {}", e);
        return Ok(false);
    }

    let certified_data_path = vec![
        "canister".into(),
        canister_id.into(),
        "certified_data".into(),
    ];
    let witness = match lookup_value(&cert, certified_data_path) {
        Ok(witness) => witness,
        Err(e) => {
            slog::trace!(
                logger,
                ">> Could not find certified data for this canister in the certificate: {}",
                e
            );
            return Ok(false);
        }
    };
    let digest = tree.digest();

    if witness != digest {
        slog::trace!(
            logger,
            ">> witness ({}) did not match digest ({})",
            hex::encode(witness),
            hex::encode(digest)
        );

        return Ok(false);
    }

    let path = ["http_assets".into(), uri.path().into()];
    let tree_sha = match tree.lookup_path(&path) {
        LookupResult::Found(v) => v,
        _ => match tree.lookup_path(&["http_assets".into(), "/index.html".into()]) {
            LookupResult::Found(v) => v,
            _ => {
                slog::trace!(
                    logger,
                    ">> Invalid Tree in the header. Does not contain path {:?}",
                    path
                );
                return Ok(false);
            }
        },
    };

    Ok(body_sha == tree_sha)
}

fn is_hop_header(name: &str) -> bool {
    name.to_ascii_lowercase() == "connection"
        || name.to_ascii_lowercase() == "keep-alive"
        || name.to_ascii_lowercase() == "proxy-authenticate"
        || name.to_ascii_lowercase() == "proxy-authorization"
        || name.to_ascii_lowercase() == "te"
        || name.to_ascii_lowercase() == "trailers"
        || name.to_ascii_lowercase() == "transfer-encoding"
        || name.to_ascii_lowercase() == "upgrade"
}

/// Returns a clone of the headers without the [hop-by-hop headers].
///
/// [hop-by-hop headers]: http://www.w3.org/Protocols/rfc2616/rfc2616-sec13.html
fn remove_hop_headers(
    headers: &hyper::header::HeaderMap<hyper::header::HeaderValue>,
) -> hyper::header::HeaderMap<hyper::header::HeaderValue> {
    let mut result = hyper::HeaderMap::new();
    for (k, v) in headers.iter() {
        if !is_hop_header(k.as_str()) {
            result.insert(k.clone(), v.clone());
        }
    }
    result
}

fn forward_uri<B>(forward_url: &str, req: &Request<B>) -> Result<Uri, Box<dyn Error>> {
    let uri = Uri::from_str(forward_url)?;
    let mut parts = Parts::from(uri);
    parts.path_and_query = req.uri().path_and_query().cloned();

    Ok(Uri::from_parts(parts)?)
}

fn create_proxied_request<B>(
    client_ip: &IpAddr,
    forward_url: &str,
    mut request: Request<B>,
) -> Result<Request<B>, Box<dyn Error>> {
    *request.headers_mut() = remove_hop_headers(request.headers());
    *request.uri_mut() = forward_uri(forward_url, &request)?;

    let x_forwarded_for_header_name = "x-forwarded-for";

    // Add forwarding information in the headers
    match request.headers_mut().entry(x_forwarded_for_header_name) {
        hyper::header::Entry::Vacant(entry) => {
            entry.insert(client_ip.to_string().parse()?);
        }

        hyper::header::Entry::Occupied(mut entry) => {
            let addr = format!("{}, {}", entry.get().to_str()?, client_ip);
            entry.insert(addr.parse()?);
        }
    }

    Ok(request)
}

async fn forward_api(
    ip_addr: &IpAddr,
    request: Request<Body>,
    replica_url: &str,
) -> Result<Response<Body>, Box<dyn Error>> {
    let proxied_request = create_proxied_request(ip_addr, replica_url, request)?;

    let client = Client::builder().build(hyper_tls::HttpsConnector::new());
    let response = client.request(proxied_request).await?;
    Ok(response)
}

fn not_found() -> Result<Response<Body>, Box<dyn Error>> {
    Ok(Response::builder()
        .status(StatusCode::NOT_FOUND)
        .body("Not found".into())?)
}

fn unable_to_fetch_root_key() -> Result<Response<Body>, Box<dyn Error>> {
    Ok(Response::builder()
        .status(StatusCode::INTERNAL_SERVER_ERROR)
        .body("Unable to fetch root key".into())?)
}

struct HandleRequest {
    ip_addr: IpAddr,
    request: Request<Body>,
    replica_url: String,
    client: reqwest::Client,
    proxy_url: Option<String>,
    resolver: Arc<dyn canister_id::Resolver<Body>>,
    logger: slog::Logger,
    fetch_root_key: bool,
    debug: bool,
}

async fn handle_request(
    HandleRequest {
        ip_addr,
        request,
        replica_url,
        client,
        proxy_url,
        resolver,
        logger,
        fetch_root_key,
        debug,
    }: HandleRequest,
) -> Result<Response<Body>, Infallible> {
    let request_uri_path = request.uri().path();
    let result = if request_uri_path.starts_with("/api/") {
        slog::debug!(
            logger,
            "URI Request to path '{}' being forwarded to Replica",
            &request.uri().path()
        );
        forward_api(&ip_addr, request, &replica_url).await
    } else if request_uri_path.starts_with("/_/") && !request_uri_path.starts_with("/_/raw") {
        if let Some(proxy_url) = proxy_url {
            slog::debug!(
                logger,
                "URI Request to path '{}' being forwarded to proxy",
                &request.uri().path(),
            );
            forward_api(&ip_addr, request, &proxy_url).await
        } else {
            slog::warn!(
                logger,
                "Unable to proxy {} because no --proxy is configured",
                &request.uri().path()
            );
            not_found()
        }
    } else {
        let agent = Arc::new(
            ic_agent::Agent::builder()
                .with_transport(
                    ReqwestHttpReplicaV2Transport::create_with_client(replica_url, client).unwrap(),
                )
                .build()
                .expect("Could not create agent..."),
        );
        if fetch_root_key && agent.fetch_root_key().await.is_err() {
            unable_to_fetch_root_key()
        } else {
            forward_request(request, agent, resolver.as_ref(), logger.clone()).await
        }
    };

    match result {
        Err(err) => {
            slog::warn!(logger, "Internal Error during request:\n{:#?}", err);

            Ok(Response::builder()
                .status(StatusCode::INTERNAL_SERVER_ERROR)
                .body(if debug {
                    format!("Internal Error: {:?}", err).into()
                } else {
                    "Internal Server Error".into()
                })
                .unwrap())
        }
        Ok(x) => Ok::<_, Infallible>(x),
    }
}

fn setup_http_client(
    logger: &slog::Logger,
    danger_accept_invalid_certs: bool,
    root_certificates: &[PathBuf],
    addr_mappings: Vec<OptResolve>,
) -> reqwest::Client {
    let builder = rustls::ClientConfig::builder().with_safe_defaults();
    let mut tls_config = if !danger_accept_invalid_certs {
        use rustls::Certificate;
        use rustls::RootCertStore;

        let mut root_cert_store = RootCertStore::empty();
        for cert_path in root_certificates {
            let mut buf = Vec::new();
            if let Err(e) = File::open(cert_path).and_then(|mut v| v.read_to_end(&mut buf)) {
                slog::warn!(
                    logger,
                    "Could not load cert `{}`: {}",
                    cert_path.display(),
                    e
                );
                continue;
            }
            match cert_path.extension() {
                Some(v) if v == "pem" => {
                    slog::info!(
                        logger,
                        "adding PEM cert `{}` to root certificates",
                        cert_path.display()
                    );
                    let mut pem = Cursor::new(buf);
                    let certs = match rustls_pemfile::certs(&mut pem) {
                        Ok(v) => v,
                        Err(e) => {
                            slog::warn!(
                                logger,
                                "No valid certificate was found `{}`: {}",
                                cert_path.display(),
                                e
                            );
                            continue;
                        }
                    };
                    for c in certs {
                        if let Err(e) = root_cert_store.add(&rustls::Certificate(c)) {
                            slog::warn!(
                                logger,
                                "Could not add part of cert `{}`: {}",
                                cert_path.display(),
                                e
                            );
                        }
                    }
                }
                Some(v) if v == "der" => {
                    slog::info!(
                        logger,
                        "adding DER cert `{}` to root certificates",
                        cert_path.display()
                    );
                    if let Err(e) = root_cert_store.add(&Certificate(buf)) {
                        slog::warn!(
                            logger,
                            "Could not add cert `{}`: {}",
                            cert_path.display(),
                            e
                        );
                    }
                }
                _ => slog::warn!(
                    logger,
                    "Could not load cert `{}`: unknown extension",
                    cert_path.display()
                ),
            }
        }

        use rustls::OwnedTrustAnchor;
        let trust_anchors = webpki_roots::TLS_SERVER_ROOTS.0.iter().map(|trust_anchor| {
            OwnedTrustAnchor::from_subject_spki_name_constraints(
                trust_anchor.subject,
                trust_anchor.spki,
                trust_anchor.name_constraints,
            )
        });
        root_cert_store.add_server_trust_anchors(trust_anchors);

        builder
            .with_root_certificates(root_cert_store)
            .with_no_client_auth()
    } else {
        use rustls::client::HandshakeSignatureValid;
        use rustls::client::ServerCertVerified;
        use rustls::client::ServerCertVerifier;
        use rustls::client::ServerName;
        use rustls::internal::msgs::handshake::DigitallySignedStruct;

        slog::warn!(logger, "Allowing invalid certs. THIS VERY IS INSECURE.");
        struct NoVerifier;

        impl ServerCertVerifier for NoVerifier {
            fn verify_server_cert(
                &self,
                _end_entity: &rustls::Certificate,
                _intermediates: &[rustls::Certificate],
                _server_name: &ServerName,
                _scts: &mut dyn Iterator<Item = &[u8]>,
                _ocsp_response: &[u8],
                _now: std::time::SystemTime,
            ) -> Result<ServerCertVerified, rustls::Error> {
                Ok(ServerCertVerified::assertion())
            }

            fn verify_tls12_signature(
                &self,
                _message: &[u8],
                _cert: &rustls::Certificate,
                _dss: &DigitallySignedStruct,
            ) -> Result<HandshakeSignatureValid, rustls::Error> {
                Ok(HandshakeSignatureValid::assertion())
            }

            fn verify_tls13_signature(
                &self,
                _message: &[u8],
                _cert: &rustls::Certificate,
                _dss: &DigitallySignedStruct,
            ) -> Result<HandshakeSignatureValid, rustls::Error> {
                Ok(HandshakeSignatureValid::assertion())
            }
        }
        builder
            .with_custom_certificate_verifier(Arc::new(NoVerifier))
            .with_no_client_auth()
    };

    // Advertise support for HTTP/2
    tls_config.alpn_protocols = vec![b"h2".to_vec(), b"http/1.1".to_vec()];

    let builder = reqwest::Client::builder().use_preconfigured_tls(tls_config);

    // Setup DNS
    let builder = addr_mappings
        .into_iter()
        .fold(builder, |builder, OptResolve { domain, addr }| {
            builder.resolve(&domain, addr)
        });

    builder.build().expect("Could not create HTTP client.")
}

#[derive(Clone)]
struct MetricsHandlerArgs {
    exporter: PrometheusExporter,
}

async fn metrics_handler(
    Extension(MetricsHandlerArgs { exporter }): Extension<MetricsHandlerArgs>,
    _: Request<Body>,
) -> Response<Body> {
    let metric_families = exporter.registry().gather();

    let encoder = TextEncoder::new();

    let mut metrics_text = Vec::new();
    if encoder.encode(&metric_families, &mut metrics_text).is_err() {
        return Response::builder()
            .status(StatusCode::INTERNAL_SERVER_ERROR)
            .body("Internal Server Error".into())
            .unwrap();
    };

    Response::builder()
        .status(200)
        .body(metrics_text.into())
        .unwrap()
}

fn main() -> Result<(), Box<dyn Error>> {
    let opts: Opts = Opts::parse();

    let logger = logging::setup_logging(&opts);

    let client = setup_http_client(
        &logger,
        opts.danger_accept_invalid_ssl,
        &opts.ssl_root_certificate,
        opts.replica_resolve,
    );
    // Setup metrics
    let exporter = opentelemetry_prometheus::exporter()
        .with_resource(Resource::new(vec![KeyValue::new("service", "prober")]))
        .init();

    let metrics_addr = opts.metrics_addr;
    let create_metrics_server = move || {
        OptionFuture::from(metrics_addr.map(|metrics_addr| {
            let metrics_handler = metrics_handler.layer(Extension(MetricsHandlerArgs { exporter }));
            let metrics_router = Router::new().route("/metrics", get(metrics_handler));

            axum::Server::bind(&metrics_addr).serve(metrics_router.into_make_service())
        }))
    };

    // Prepare a list of agents for each backend replicas.
    let replicas = Mutex::new(opts.replica.clone());

    let dns = DnsCanisterConfig::new(&opts.dns_alias, &opts.dns_suffix)?;
    let resolver = Arc::new(canister_id::DefaultResolver {
        dns,
        check_params: !opts.ignore_url_canister_param,
    });

    let counter = AtomicUsize::new(0);
    let debug = opts.debug;
    let proxy_url = opts.proxy.clone();
    let fetch_root_key = opts.fetch_root_key;

    let service = make_service_fn(|socket: &hyper::server::conn::AddrStream| {
        let ip_addr = socket.remote_addr();
        let ip_addr = ip_addr.ip();
        let resolver = resolver.clone();
        let logger = logger.clone();

        // Select an agent.
        let replica_url_array = replicas.lock().unwrap();
        let count = counter.fetch_add(1, Ordering::SeqCst);
        let replica_url = replica_url_array
            .get(count % replica_url_array.len())
            .unwrap_or_else(|| unreachable!());
        let replica_url = replica_url.clone();
        slog::debug!(logger, "Replica URL: {}", replica_url);

        let proxy_url = proxy_url.clone();
        let client = client.clone();

        async move {
            Ok::<_, Infallible>(service_fn(move |request| {
                let logger = logger.clone();
                let resolver = resolver.clone();
                handle_request(HandleRequest {
                    ip_addr,
                    request,
                    replica_url: replica_url.clone(),
                    client: client.clone(),
                    proxy_url: proxy_url.clone(),
                    resolver,
                    logger,
                    fetch_root_key,
                    debug,
                })
            }))
        }
    });

    let address = opts.address;
    slog::info!(logger, "Starting server. Listening on http://{}/", address);

    let rt = tokio::runtime::Builder::new_multi_thread()
        .worker_threads(10)
        .enable_all()
        .build()?;

    rt.block_on(async {
        try_join!(
            create_metrics_server().map(|v| v.transpose()), // metrics
            Server::bind(&address).serve(service),          // icx
        )?;

        Ok(())
    })
}<|MERGE_RESOLUTION|>--- conflicted
+++ resolved
@@ -1,19 +1,11 @@
 use axum::{handler::Handler, routing::get, Extension, Router};
 use clap::{crate_authors, crate_version, Parser};
 use flate2::read::{DeflateDecoder, GzDecoder};
-<<<<<<< HEAD
-use futures::StreamExt;
-use hyper::{
-    body,
-    http::uri::Parts,
-=======
-use futures::{future::OptionFuture, try_join, FutureExt};
+use futures::{future::OptionFuture, try_join, FutureExt, StreamExt};
 use http_body::{LengthLimitError, Limited};
 use hyper::{
     body,
-    body::Bytes,
     http::{header::CONTENT_TYPE, uri::Parts},
->>>>>>> 0cd1a22f
     service::{make_service_fn, service_fn},
     Body, Client, Request, Response, Server, StatusCode, Uri,
 };
